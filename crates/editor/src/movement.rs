use super::{Bias, DisplayPoint, DisplaySnapshot, SelectionGoal, ToDisplayPoint};
use crate::{char_kind, CharKind, ToPoint};
use language::Point;
use std::ops::Range;

pub fn left(map: &DisplaySnapshot, mut point: DisplayPoint) -> DisplayPoint {
    if point.column() > 0 {
        *point.column_mut() -= 1;
    } else if point.row() > 0 {
        *point.row_mut() -= 1;
        *point.column_mut() = map.line_len(point.row());
    }
    map.clip_point(point, Bias::Left)
}

pub fn saturating_left(map: &DisplaySnapshot, mut point: DisplayPoint) -> DisplayPoint {
    if point.column() > 0 {
        *point.column_mut() -= 1;
    }
    map.clip_point(point, Bias::Left)
}

pub fn right(map: &DisplaySnapshot, mut point: DisplayPoint) -> DisplayPoint {
    let max_column = map.line_len(point.row());
    if point.column() < max_column {
        *point.column_mut() += 1;
    } else if point.row() < map.max_point().row() {
        *point.row_mut() += 1;
        *point.column_mut() = 0;
    }
    map.clip_point(point, Bias::Right)
}

pub fn saturating_right(map: &DisplaySnapshot, mut point: DisplayPoint) -> DisplayPoint {
    *point.column_mut() += 1;
    map.clip_point(point, Bias::Right)
}

pub fn up(
    map: &DisplaySnapshot,
    start: DisplayPoint,
    goal: SelectionGoal,
    preserve_column_at_start: bool,
) -> (DisplayPoint, SelectionGoal) {
    up_by_rows(map, start, 1, goal, preserve_column_at_start)
}

pub fn down(
    map: &DisplaySnapshot,
    start: DisplayPoint,
    goal: SelectionGoal,
    preserve_column_at_end: bool,
) -> (DisplayPoint, SelectionGoal) {
    down_by_rows(map, start, 1, goal, preserve_column_at_end)
}

pub fn up_by_rows(
    map: &DisplaySnapshot,
    start: DisplayPoint,
    row_count: u32,
    goal: SelectionGoal,
    preserve_column_at_start: bool,
) -> (DisplayPoint, SelectionGoal) {
    let mut goal_column = match goal {
        SelectionGoal::Column(column) => column,
        SelectionGoal::ColumnRange { end, .. } => end,
        _ => map.column_to_chars(start.row(), start.column()),
    };

    let prev_row = start.row().saturating_sub(row_count);
    let mut point = map.clip_point(
        DisplayPoint::new(prev_row, map.line_len(prev_row)),
        Bias::Left,
    );
    if point.row() < start.row() {
        *point.column_mut() = map.column_from_chars(point.row(), goal_column);
    } else if preserve_column_at_start {
        return (start, goal);
    } else {
        point = DisplayPoint::new(0, 0);
        goal_column = 0;
    }

    let mut clipped_point = map.clip_point(point, Bias::Left);
    if clipped_point.row() < point.row() {
        clipped_point = map.clip_point(point, Bias::Right);
    }
    (clipped_point, SelectionGoal::Column(goal_column))
}

pub fn down_by_rows(
    map: &DisplaySnapshot,
    start: DisplayPoint,
    row_count: u32,
    goal: SelectionGoal,
    preserve_column_at_end: bool,
) -> (DisplayPoint, SelectionGoal) {
    let mut goal_column = match goal {
        SelectionGoal::Column(column) => column,
        SelectionGoal::ColumnRange { end, .. } => end,
        _ => map.column_to_chars(start.row(), start.column()),
    };

    let new_row = start.row() + row_count;
    let mut point = map.clip_point(DisplayPoint::new(new_row, 0), Bias::Right);
    if point.row() > start.row() {
        *point.column_mut() = map.column_from_chars(point.row(), goal_column);
    } else if preserve_column_at_end {
        return (start, goal);
    } else {
        point = map.max_point();
        goal_column = map.column_to_chars(point.row(), point.column())
    }

    let mut clipped_point = map.clip_point(point, Bias::Right);
    if clipped_point.row() > point.row() {
        clipped_point = map.clip_point(point, Bias::Left);
    }
    (clipped_point, SelectionGoal::Column(goal_column))
}

pub fn line_beginning(
    map: &DisplaySnapshot,
    display_point: DisplayPoint,
    stop_at_soft_boundaries: bool,
) -> DisplayPoint {
    let point = display_point.to_point(map);
    let soft_line_start = map.clip_point(DisplayPoint::new(display_point.row(), 0), Bias::Right);
    let line_start = map.prev_line_boundary(point).1;

    if stop_at_soft_boundaries && display_point != soft_line_start {
        soft_line_start
    } else {
        line_start
    }
}

pub fn indented_line_beginning(
    map: &DisplaySnapshot,
    display_point: DisplayPoint,
    stop_at_soft_boundaries: bool,
) -> DisplayPoint {
    let point = display_point.to_point(map);
    let soft_line_start = map.clip_point(DisplayPoint::new(display_point.row(), 0), Bias::Right);
    let indent_start = Point::new(
        point.row,
        map.buffer_snapshot.indent_size_for_line(point.row).len,
    )
    .to_display_point(map);
    let line_start = map.prev_line_boundary(point).1;

    if stop_at_soft_boundaries && soft_line_start > indent_start && display_point != soft_line_start
    {
        soft_line_start
    } else if stop_at_soft_boundaries && display_point != indent_start {
        indent_start
    } else {
        line_start
    }
}

pub fn line_end(
    map: &DisplaySnapshot,
    display_point: DisplayPoint,
    stop_at_soft_boundaries: bool,
) -> DisplayPoint {
    let soft_line_end = map.clip_point(
        DisplayPoint::new(display_point.row(), map.line_len(display_point.row())),
        Bias::Left,
    );
    if stop_at_soft_boundaries && display_point != soft_line_end {
        soft_line_end
    } else {
        map.next_line_boundary(display_point.to_point(map)).1
    }
}

pub fn previous_word_start(map: &DisplaySnapshot, point: DisplayPoint) -> DisplayPoint {
    let raw_point = point.to_point(map);
<<<<<<< HEAD
    let scope = map.buffer_snapshot.language_scope_at(raw_point);

    find_preceding_boundary(map, point, |left, right| {
        (char_kind(&scope, left) != char_kind(&scope, right) && !right.is_whitespace())
=======
    let language = map.buffer_snapshot.language_at(raw_point);

    find_preceding_boundary(map, point, |left, right| {
        (char_kind(language, left) != char_kind(language, right) && !right.is_whitespace())
>>>>>>> b9495591
            || left == '\n'
    })
}

pub fn previous_subword_start(map: &DisplaySnapshot, point: DisplayPoint) -> DisplayPoint {
    let raw_point = point.to_point(map);
<<<<<<< HEAD
    let scope = map.buffer_snapshot.language_scope_at(raw_point);
    find_preceding_boundary(map, point, |left, right| {
        let is_word_start =
            char_kind(&scope, left) != char_kind(&scope, right) && !right.is_whitespace();
=======
    let language = map.buffer_snapshot.language_at(raw_point);
    find_preceding_boundary(map, point, |left, right| {
        let is_word_start =
            char_kind(language, left) != char_kind(language, right) && !right.is_whitespace();
>>>>>>> b9495591
        let is_subword_start =
            left == '_' && right != '_' || left.is_lowercase() && right.is_uppercase();
        is_word_start || is_subword_start || left == '\n'
    })
}

pub fn next_word_end(map: &DisplaySnapshot, point: DisplayPoint) -> DisplayPoint {
    let raw_point = point.to_point(map);
<<<<<<< HEAD
    let scope = map.buffer_snapshot.language_scope_at(raw_point);
    find_boundary(map, point, |left, right| {
        (char_kind(&scope, left) != char_kind(&scope, right) && !left.is_whitespace())
=======
    let language = map.buffer_snapshot.language_at(raw_point);
    find_boundary(map, point, |left, right| {
        (char_kind(language, left) != char_kind(language, right) && !left.is_whitespace())
>>>>>>> b9495591
            || right == '\n'
    })
}

pub fn next_subword_end(map: &DisplaySnapshot, point: DisplayPoint) -> DisplayPoint {
    let raw_point = point.to_point(map);
<<<<<<< HEAD
    let scope = map.buffer_snapshot.language_scope_at(raw_point);
    find_boundary(map, point, |left, right| {
        let is_word_end =
            (char_kind(&scope, left) != char_kind(&scope, right)) && !left.is_whitespace();
=======
    let language = map.buffer_snapshot.language_at(raw_point);
    find_boundary(map, point, |left, right| {
        let is_word_end =
            (char_kind(language, left) != char_kind(language, right)) && !left.is_whitespace();
>>>>>>> b9495591
        let is_subword_end =
            left != '_' && right == '_' || left.is_lowercase() && right.is_uppercase();
        is_word_end || is_subword_end || right == '\n'
    })
}

pub fn start_of_paragraph(
    map: &DisplaySnapshot,
    display_point: DisplayPoint,
    mut count: usize,
) -> DisplayPoint {
    let point = display_point.to_point(map);
    if point.row == 0 {
        return map.max_point();
    }

    let mut found_non_blank_line = false;
    for row in (0..point.row + 1).rev() {
        let blank = map.buffer_snapshot.is_line_blank(row);
        if found_non_blank_line && blank {
            if count <= 1 {
                return Point::new(row, 0).to_display_point(map);
            }
            count -= 1;
            found_non_blank_line = false;
        }

        found_non_blank_line |= !blank;
    }

    DisplayPoint::zero()
}

pub fn end_of_paragraph(
    map: &DisplaySnapshot,
    display_point: DisplayPoint,
    mut count: usize,
) -> DisplayPoint {
    let point = display_point.to_point(map);
    if point.row == map.max_buffer_row() {
        return DisplayPoint::zero();
    }

    let mut found_non_blank_line = false;
    for row in point.row..map.max_buffer_row() + 1 {
        let blank = map.buffer_snapshot.is_line_blank(row);
        if found_non_blank_line && blank {
            if count <= 1 {
                return Point::new(row, 0).to_display_point(map);
            }
            count -= 1;
            found_non_blank_line = false;
        }

        found_non_blank_line |= !blank;
    }

    map.max_point()
}

/// Scans for a boundary preceding the given start point `from` until a boundary is found, indicated by the
/// given predicate returning true. The predicate is called with the character to the left and right
/// of the candidate boundary location, and will be called with `\n` characters indicating the start
/// or end of a line.
pub fn find_preceding_boundary(
    map: &DisplaySnapshot,
    from: DisplayPoint,
    mut is_boundary: impl FnMut(char, char) -> bool,
) -> DisplayPoint {
    let mut start_column = 0;
    let mut soft_wrap_row = from.row() + 1;

    let mut prev = None;
    for (ch, point) in map.reverse_chars_at(from) {
        // Recompute soft_wrap_indent if the row has changed
        if point.row() != soft_wrap_row {
            soft_wrap_row = point.row();

            if point.row() == 0 {
                start_column = 0;
            } else if let Some(indent) = map.soft_wrap_indent(point.row() - 1) {
                start_column = indent;
            }
        }

        // If the current point is in the soft_wrap, skip comparing it
        if point.column() < start_column {
            continue;
        }

        if let Some((prev_ch, prev_point)) = prev {
            if is_boundary(ch, prev_ch) {
                return map.clip_point(prev_point, Bias::Left);
            }
        }

        prev = Some((ch, point));
    }
    map.clip_point(DisplayPoint::zero(), Bias::Left)
}

/// Scans for a boundary preceding the given start point `from` until a boundary is found, indicated by the
/// given predicate returning true. The predicate is called with the character to the left and right
/// of the candidate boundary location, and will be called with `\n` characters indicating the start
/// or end of a line. If no boundary is found, the start of the line is returned.
pub fn find_preceding_boundary_in_line(
    map: &DisplaySnapshot,
    from: DisplayPoint,
    mut is_boundary: impl FnMut(char, char) -> bool,
) -> DisplayPoint {
    let mut start_column = 0;
    if from.row() > 0 {
        if let Some(indent) = map.soft_wrap_indent(from.row() - 1) {
            start_column = indent;
        }
    }

    let mut prev = None;
    for (ch, point) in map.reverse_chars_at(from) {
        if let Some((prev_ch, prev_point)) = prev {
            if is_boundary(ch, prev_ch) {
                return map.clip_point(prev_point, Bias::Left);
            }
        }

        if ch == '\n' || point.column() < start_column {
            break;
        }

        prev = Some((ch, point));
    }

    map.clip_point(prev.map(|(_, point)| point).unwrap_or(from), Bias::Left)
}

/// Scans for a boundary following the given start point until a boundary is found, indicated by the
/// given predicate returning true. The predicate is called with the character to the left and right
/// of the candidate boundary location, and will be called with `\n` characters indicating the start
/// or end of a line.
pub fn find_boundary(
    map: &DisplaySnapshot,
    from: DisplayPoint,
    mut is_boundary: impl FnMut(char, char) -> bool,
) -> DisplayPoint {
    let mut prev_ch = None;
    for (ch, point) in map.chars_at(from) {
        if let Some(prev_ch) = prev_ch {
            if is_boundary(prev_ch, ch) {
                return map.clip_point(point, Bias::Right);
            }
        }

        prev_ch = Some(ch);
    }
    map.clip_point(map.max_point(), Bias::Right)
}

/// Scans for a boundary following the given start point until a boundary is found, indicated by the
/// given predicate returning true. The predicate is called with the character to the left and right
/// of the candidate boundary location, and will be called with `\n` characters indicating the start
/// or end of a line. If no boundary is found, the end of the line is returned
pub fn find_boundary_in_line(
    map: &DisplaySnapshot,
    from: DisplayPoint,
    mut is_boundary: impl FnMut(char, char) -> bool,
) -> DisplayPoint {
    let mut prev = None;
    for (ch, point) in map.chars_at(from) {
        if let Some((prev_ch, _)) = prev {
            if is_boundary(prev_ch, ch) {
                return map.clip_point(point, Bias::Right);
            }
        }

        prev = Some((ch, point));

        if ch == '\n' {
            break;
        }
    }

    // Return the last position checked so that we give a point right before the newline or eof.
    map.clip_point(prev.map(|(_, point)| point).unwrap_or(from), Bias::Right)
}

pub fn is_inside_word(map: &DisplaySnapshot, point: DisplayPoint) -> bool {
    let raw_point = point.to_point(map);
<<<<<<< HEAD
    let scope = map.buffer_snapshot.language_scope_at(raw_point);
    let ix = map.clip_point(point, Bias::Left).to_offset(map, Bias::Left);
    let text = &map.buffer_snapshot;
    let next_char_kind = text.chars_at(ix).next().map(|c| char_kind(&scope, c));
    let prev_char_kind = text
        .reversed_chars_at(ix)
        .next()
        .map(|c| char_kind(&scope, c));
=======
    let language = map.buffer_snapshot.language_at(raw_point);
    let ix = map.clip_point(point, Bias::Left).to_offset(map, Bias::Left);
    let text = &map.buffer_snapshot;
    let next_char_kind = text.chars_at(ix).next().map(|c| char_kind(language, c));
    let prev_char_kind = text
        .reversed_chars_at(ix)
        .next()
        .map(|c| char_kind(language, c));
>>>>>>> b9495591
    prev_char_kind.zip(next_char_kind) == Some((CharKind::Word, CharKind::Word))
}

pub fn surrounding_word(map: &DisplaySnapshot, position: DisplayPoint) -> Range<DisplayPoint> {
    let position = map
        .clip_point(position, Bias::Left)
        .to_offset(map, Bias::Left);
    let (range, _) = map.buffer_snapshot.surrounding_word(position);
    let start = range
        .start
        .to_point(&map.buffer_snapshot)
        .to_display_point(map);
    let end = range
        .end
        .to_point(&map.buffer_snapshot)
        .to_display_point(map);
    start..end
}

pub fn split_display_range_by_lines(
    map: &DisplaySnapshot,
    range: Range<DisplayPoint>,
) -> Vec<Range<DisplayPoint>> {
    let mut result = Vec::new();

    let mut start = range.start;
    // Loop over all the covered rows until the one containing the range end
    for row in range.start.row()..range.end.row() {
        let row_end_column = map.line_len(row);
        let end = map.clip_point(DisplayPoint::new(row, row_end_column), Bias::Left);
        if start != end {
            result.push(start..end);
        }
        start = map.clip_point(DisplayPoint::new(row + 1, 0), Bias::Left);
    }

    // Add the final range from the start of the last end to the original range end.
    result.push(start..range.end);

    result
}

#[cfg(test)]
mod tests {
    use super::*;
    use crate::{
        display_map::Inlay, test::marked_display_snapshot, Buffer, DisplayMap, ExcerptRange,
        InlayId, MultiBuffer,
    };
    use settings::SettingsStore;
    use util::post_inc;

    #[gpui::test]
    fn test_previous_word_start(cx: &mut gpui::AppContext) {
        init_test(cx);

        fn assert(marked_text: &str, cx: &mut gpui::AppContext) {
            let (snapshot, display_points) = marked_display_snapshot(marked_text, cx);
            assert_eq!(
                previous_word_start(&snapshot, display_points[1]),
                display_points[0]
            );
        }

        assert("\nˇ   ˇlorem", cx);
        assert("ˇ\nˇ   lorem", cx);
        assert("    ˇloremˇ", cx);
        assert("ˇ    ˇlorem", cx);
        assert("    ˇlorˇem", cx);
        assert("\nlorem\nˇ   ˇipsum", cx);
        assert("\n\nˇ\nˇ", cx);
        assert("    ˇlorem  ˇipsum", cx);
        assert("loremˇ-ˇipsum", cx);
        assert("loremˇ-#$@ˇipsum", cx);
        assert("ˇlorem_ˇipsum", cx);
        assert(" ˇdefγˇ", cx);
        assert(" ˇbcΔˇ", cx);
        assert(" abˇ——ˇcd", cx);
    }

    #[gpui::test]
    fn test_previous_subword_start(cx: &mut gpui::AppContext) {
        init_test(cx);

        fn assert(marked_text: &str, cx: &mut gpui::AppContext) {
            let (snapshot, display_points) = marked_display_snapshot(marked_text, cx);
            assert_eq!(
                previous_subword_start(&snapshot, display_points[1]),
                display_points[0]
            );
        }

        // Subword boundaries are respected
        assert("lorem_ˇipˇsum", cx);
        assert("lorem_ˇipsumˇ", cx);
        assert("ˇlorem_ˇipsum", cx);
        assert("lorem_ˇipsum_ˇdolor", cx);
        assert("loremˇIpˇsum", cx);
        assert("loremˇIpsumˇ", cx);

        // Word boundaries are still respected
        assert("\nˇ   ˇlorem", cx);
        assert("    ˇloremˇ", cx);
        assert("    ˇlorˇem", cx);
        assert("\nlorem\nˇ   ˇipsum", cx);
        assert("\n\nˇ\nˇ", cx);
        assert("    ˇlorem  ˇipsum", cx);
        assert("loremˇ-ˇipsum", cx);
        assert("loremˇ-#$@ˇipsum", cx);
        assert(" ˇdefγˇ", cx);
        assert(" bcˇΔˇ", cx);
        assert(" ˇbcδˇ", cx);
        assert(" abˇ——ˇcd", cx);
    }

    #[gpui::test]
    fn test_find_preceding_boundary(cx: &mut gpui::AppContext) {
        init_test(cx);

        fn assert(
            marked_text: &str,
            cx: &mut gpui::AppContext,
            is_boundary: impl FnMut(char, char) -> bool,
        ) {
            let (snapshot, display_points) = marked_display_snapshot(marked_text, cx);
            assert_eq!(
                find_preceding_boundary(&snapshot, display_points[1], is_boundary),
                display_points[0]
            );
        }

        assert("abcˇdef\ngh\nijˇk", cx, |left, right| {
            left == 'c' && right == 'd'
        });
        assert("abcdef\nˇgh\nijˇk", cx, |left, right| {
            left == '\n' && right == 'g'
        });
        let mut line_count = 0;
        assert("abcdef\nˇgh\nijˇk", cx, |left, _| {
            if left == '\n' {
                line_count += 1;
                line_count == 2
            } else {
                false
            }
        });
    }

    #[gpui::test]
    fn test_find_preceding_boundary_with_inlays(cx: &mut gpui::AppContext) {
        init_test(cx);

        let input_text = "abcdefghijklmnopqrstuvwxys";
        let family_id = cx
            .font_cache()
            .load_family(&["Helvetica"], &Default::default())
            .unwrap();
        let font_id = cx
            .font_cache()
            .select_font(family_id, &Default::default())
            .unwrap();
        let font_size = 14.0;
        let buffer = MultiBuffer::build_simple(input_text, cx);
        let buffer_snapshot = buffer.read(cx).snapshot(cx);
        let display_map =
            cx.add_model(|cx| DisplayMap::new(buffer, font_id, font_size, None, 1, 1, cx));

        // add all kinds of inlays between two word boundaries: we should be able to cross them all, when looking for another boundary
        let mut id = 0;
        let inlays = (0..buffer_snapshot.len())
            .map(|offset| {
                [
                    Inlay {
                        id: InlayId::Suggestion(post_inc(&mut id)),
                        position: buffer_snapshot.anchor_at(offset, Bias::Left),
                        text: format!("test").into(),
                    },
                    Inlay {
                        id: InlayId::Suggestion(post_inc(&mut id)),
                        position: buffer_snapshot.anchor_at(offset, Bias::Right),
                        text: format!("test").into(),
                    },
                    Inlay {
                        id: InlayId::Hint(post_inc(&mut id)),
                        position: buffer_snapshot.anchor_at(offset, Bias::Left),
                        text: format!("test").into(),
                    },
                    Inlay {
                        id: InlayId::Hint(post_inc(&mut id)),
                        position: buffer_snapshot.anchor_at(offset, Bias::Right),
                        text: format!("test").into(),
                    },
                ]
            })
            .flatten()
            .collect();
        let snapshot = display_map.update(cx, |map, cx| {
            map.splice_inlays(Vec::new(), inlays, cx);
            map.snapshot(cx)
        });

        assert_eq!(
            find_preceding_boundary(
                &snapshot,
                buffer_snapshot.len().to_display_point(&snapshot),
                |left, _| left == 'a',
            ),
            0.to_display_point(&snapshot),
            "Should not stop at inlays when looking for boundaries"
        );

        assert_eq!(
            find_preceding_boundary_in_line(
                &snapshot,
                buffer_snapshot.len().to_display_point(&snapshot),
                |left, _| left == 'a',
            ),
            0.to_display_point(&snapshot),
            "Should not stop at inlays when looking for boundaries in line"
        );
    }

    #[gpui::test]
    fn test_next_word_end(cx: &mut gpui::AppContext) {
        init_test(cx);

        fn assert(marked_text: &str, cx: &mut gpui::AppContext) {
            let (snapshot, display_points) = marked_display_snapshot(marked_text, cx);
            assert_eq!(
                next_word_end(&snapshot, display_points[0]),
                display_points[1]
            );
        }

        assert("\nˇ   loremˇ", cx);
        assert("    ˇloremˇ", cx);
        assert("    lorˇemˇ", cx);
        assert("    loremˇ    ˇ\nipsum\n", cx);
        assert("\nˇ\nˇ\n\n", cx);
        assert("loremˇ    ipsumˇ   ", cx);
        assert("loremˇ-ˇipsum", cx);
        assert("loremˇ#$@-ˇipsum", cx);
        assert("loremˇ_ipsumˇ", cx);
        assert(" ˇbcΔˇ", cx);
        assert(" abˇ——ˇcd", cx);
    }

    #[gpui::test]
    fn test_next_subword_end(cx: &mut gpui::AppContext) {
        init_test(cx);

        fn assert(marked_text: &str, cx: &mut gpui::AppContext) {
            let (snapshot, display_points) = marked_display_snapshot(marked_text, cx);
            assert_eq!(
                next_subword_end(&snapshot, display_points[0]),
                display_points[1]
            );
        }

        // Subword boundaries are respected
        assert("loˇremˇ_ipsum", cx);
        assert("ˇloremˇ_ipsum", cx);
        assert("loremˇ_ipsumˇ", cx);
        assert("loremˇ_ipsumˇ_dolor", cx);
        assert("loˇremˇIpsum", cx);
        assert("loremˇIpsumˇDolor", cx);

        // Word boundaries are still respected
        assert("\nˇ   loremˇ", cx);
        assert("    ˇloremˇ", cx);
        assert("    lorˇemˇ", cx);
        assert("    loremˇ    ˇ\nipsum\n", cx);
        assert("\nˇ\nˇ\n\n", cx);
        assert("loremˇ    ipsumˇ   ", cx);
        assert("loremˇ-ˇipsum", cx);
        assert("loremˇ#$@-ˇipsum", cx);
        assert("loremˇ_ipsumˇ", cx);
        assert(" ˇbcˇΔ", cx);
        assert(" abˇ——ˇcd", cx);
    }

    #[gpui::test]
    fn test_find_boundary(cx: &mut gpui::AppContext) {
        init_test(cx);

        fn assert(
            marked_text: &str,
            cx: &mut gpui::AppContext,
            is_boundary: impl FnMut(char, char) -> bool,
        ) {
            let (snapshot, display_points) = marked_display_snapshot(marked_text, cx);
            assert_eq!(
                find_boundary(&snapshot, display_points[0], is_boundary),
                display_points[1]
            );
        }

        assert("abcˇdef\ngh\nijˇk", cx, |left, right| {
            left == 'j' && right == 'k'
        });
        assert("abˇcdef\ngh\nˇijk", cx, |left, right| {
            left == '\n' && right == 'i'
        });
        let mut line_count = 0;
        assert("abcˇdef\ngh\nˇijk", cx, |left, _| {
            if left == '\n' {
                line_count += 1;
                line_count == 2
            } else {
                false
            }
        });
    }

    #[gpui::test]
    fn test_surrounding_word(cx: &mut gpui::AppContext) {
        init_test(cx);

        fn assert(marked_text: &str, cx: &mut gpui::AppContext) {
            let (snapshot, display_points) = marked_display_snapshot(marked_text, cx);
            assert_eq!(
                surrounding_word(&snapshot, display_points[1]),
                display_points[0]..display_points[2]
            );
        }

        assert("ˇˇloremˇ  ipsum", cx);
        assert("ˇloˇremˇ  ipsum", cx);
        assert("ˇloremˇˇ  ipsum", cx);
        assert("loremˇ ˇ  ˇipsum", cx);
        assert("lorem\nˇˇˇ\nipsum", cx);
        assert("lorem\nˇˇipsumˇ", cx);
        assert("lorem,ˇˇ ˇipsum", cx);
        assert("ˇloremˇˇ, ipsum", cx);
    }

    #[gpui::test]
    fn test_move_up_and_down_with_excerpts(cx: &mut gpui::AppContext) {
        init_test(cx);

        let family_id = cx
            .font_cache()
            .load_family(&["Helvetica"], &Default::default())
            .unwrap();
        let font_id = cx
            .font_cache()
            .select_font(family_id, &Default::default())
            .unwrap();

        let buffer =
            cx.add_model(|cx| Buffer::new(0, cx.model_id() as u64, "abc\ndefg\nhijkl\nmn"));
        let multibuffer = cx.add_model(|cx| {
            let mut multibuffer = MultiBuffer::new(0);
            multibuffer.push_excerpts(
                buffer.clone(),
                [
                    ExcerptRange {
                        context: Point::new(0, 0)..Point::new(1, 4),
                        primary: None,
                    },
                    ExcerptRange {
                        context: Point::new(2, 0)..Point::new(3, 2),
                        primary: None,
                    },
                ],
                cx,
            );
            multibuffer
        });
        let display_map =
            cx.add_model(|cx| DisplayMap::new(multibuffer, font_id, 14.0, None, 2, 2, cx));
        let snapshot = display_map.update(cx, |map, cx| map.snapshot(cx));

        assert_eq!(snapshot.text(), "\n\nabc\ndefg\n\n\nhijkl\nmn");

        // Can't move up into the first excerpt's header
        assert_eq!(
            up(
                &snapshot,
                DisplayPoint::new(2, 2),
                SelectionGoal::Column(2),
                false
            ),
            (DisplayPoint::new(2, 0), SelectionGoal::Column(0)),
        );
        assert_eq!(
            up(
                &snapshot,
                DisplayPoint::new(2, 0),
                SelectionGoal::None,
                false
            ),
            (DisplayPoint::new(2, 0), SelectionGoal::Column(0)),
        );

        // Move up and down within first excerpt
        assert_eq!(
            up(
                &snapshot,
                DisplayPoint::new(3, 4),
                SelectionGoal::Column(4),
                false
            ),
            (DisplayPoint::new(2, 3), SelectionGoal::Column(4)),
        );
        assert_eq!(
            down(
                &snapshot,
                DisplayPoint::new(2, 3),
                SelectionGoal::Column(4),
                false
            ),
            (DisplayPoint::new(3, 4), SelectionGoal::Column(4)),
        );

        // Move up and down across second excerpt's header
        assert_eq!(
            up(
                &snapshot,
                DisplayPoint::new(6, 5),
                SelectionGoal::Column(5),
                false
            ),
            (DisplayPoint::new(3, 4), SelectionGoal::Column(5)),
        );
        assert_eq!(
            down(
                &snapshot,
                DisplayPoint::new(3, 4),
                SelectionGoal::Column(5),
                false
            ),
            (DisplayPoint::new(6, 5), SelectionGoal::Column(5)),
        );

        // Can't move down off the end
        assert_eq!(
            down(
                &snapshot,
                DisplayPoint::new(7, 0),
                SelectionGoal::Column(0),
                false
            ),
            (DisplayPoint::new(7, 2), SelectionGoal::Column(2)),
        );
        assert_eq!(
            down(
                &snapshot,
                DisplayPoint::new(7, 2),
                SelectionGoal::Column(2),
                false
            ),
            (DisplayPoint::new(7, 2), SelectionGoal::Column(2)),
        );
    }

    fn init_test(cx: &mut gpui::AppContext) {
        cx.set_global(SettingsStore::test(cx));
        theme::init((), cx);
        language::init(cx);
        crate::init(cx);
    }
}<|MERGE_RESOLUTION|>--- conflicted
+++ resolved
@@ -177,34 +177,20 @@
 
 pub fn previous_word_start(map: &DisplaySnapshot, point: DisplayPoint) -> DisplayPoint {
     let raw_point = point.to_point(map);
-<<<<<<< HEAD
     let scope = map.buffer_snapshot.language_scope_at(raw_point);
 
     find_preceding_boundary(map, point, |left, right| {
         (char_kind(&scope, left) != char_kind(&scope, right) && !right.is_whitespace())
-=======
-    let language = map.buffer_snapshot.language_at(raw_point);
-
-    find_preceding_boundary(map, point, |left, right| {
-        (char_kind(language, left) != char_kind(language, right) && !right.is_whitespace())
->>>>>>> b9495591
             || left == '\n'
     })
 }
 
 pub fn previous_subword_start(map: &DisplaySnapshot, point: DisplayPoint) -> DisplayPoint {
     let raw_point = point.to_point(map);
-<<<<<<< HEAD
     let scope = map.buffer_snapshot.language_scope_at(raw_point);
     find_preceding_boundary(map, point, |left, right| {
         let is_word_start =
             char_kind(&scope, left) != char_kind(&scope, right) && !right.is_whitespace();
-=======
-    let language = map.buffer_snapshot.language_at(raw_point);
-    find_preceding_boundary(map, point, |left, right| {
-        let is_word_start =
-            char_kind(language, left) != char_kind(language, right) && !right.is_whitespace();
->>>>>>> b9495591
         let is_subword_start =
             left == '_' && right != '_' || left.is_lowercase() && right.is_uppercase();
         is_word_start || is_subword_start || left == '\n'
@@ -213,32 +199,19 @@
 
 pub fn next_word_end(map: &DisplaySnapshot, point: DisplayPoint) -> DisplayPoint {
     let raw_point = point.to_point(map);
-<<<<<<< HEAD
     let scope = map.buffer_snapshot.language_scope_at(raw_point);
     find_boundary(map, point, |left, right| {
         (char_kind(&scope, left) != char_kind(&scope, right) && !left.is_whitespace())
-=======
-    let language = map.buffer_snapshot.language_at(raw_point);
-    find_boundary(map, point, |left, right| {
-        (char_kind(language, left) != char_kind(language, right) && !left.is_whitespace())
->>>>>>> b9495591
             || right == '\n'
     })
 }
 
 pub fn next_subword_end(map: &DisplaySnapshot, point: DisplayPoint) -> DisplayPoint {
     let raw_point = point.to_point(map);
-<<<<<<< HEAD
     let scope = map.buffer_snapshot.language_scope_at(raw_point);
     find_boundary(map, point, |left, right| {
         let is_word_end =
             (char_kind(&scope, left) != char_kind(&scope, right)) && !left.is_whitespace();
-=======
-    let language = map.buffer_snapshot.language_at(raw_point);
-    find_boundary(map, point, |left, right| {
-        let is_word_end =
-            (char_kind(language, left) != char_kind(language, right)) && !left.is_whitespace();
->>>>>>> b9495591
         let is_subword_end =
             left != '_' && right == '_' || left.is_lowercase() && right.is_uppercase();
         is_word_end || is_subword_end || right == '\n'
@@ -426,7 +399,6 @@
 
 pub fn is_inside_word(map: &DisplaySnapshot, point: DisplayPoint) -> bool {
     let raw_point = point.to_point(map);
-<<<<<<< HEAD
     let scope = map.buffer_snapshot.language_scope_at(raw_point);
     let ix = map.clip_point(point, Bias::Left).to_offset(map, Bias::Left);
     let text = &map.buffer_snapshot;
@@ -435,16 +407,6 @@
         .reversed_chars_at(ix)
         .next()
         .map(|c| char_kind(&scope, c));
-=======
-    let language = map.buffer_snapshot.language_at(raw_point);
-    let ix = map.clip_point(point, Bias::Left).to_offset(map, Bias::Left);
-    let text = &map.buffer_snapshot;
-    let next_char_kind = text.chars_at(ix).next().map(|c| char_kind(language, c));
-    let prev_char_kind = text
-        .reversed_chars_at(ix)
-        .next()
-        .map(|c| char_kind(language, c));
->>>>>>> b9495591
     prev_char_kind.zip(next_char_kind) == Some((CharKind::Word, CharKind::Word))
 }
 

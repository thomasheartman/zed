use assistant::{AssistantPanel, InlineAssist};
use editor::Editor;

use gpui::{
    Action, ClickEvent, ElementId, EventEmitter, InteractiveElement, ParentElement, Render, Styled,
    Subscription, View, ViewContext, WeakView,
};
use search::{buffer_search, BufferSearchBar};
use ui::{prelude::*, ButtonSize, ButtonStyle, Icon, IconButton, IconSize, Tooltip};
use workspace::{
    item::ItemHandle, ToolbarItemEvent, ToolbarItemLocation, ToolbarItemView, Workspace,
};

pub struct QuickActionBar {
    buffer_search_bar: View<BufferSearchBar>,
    active_item: Option<Box<dyn ItemHandle>>,
    _inlay_hints_enabled_subscription: Option<Subscription>,
    workspace: WeakView<Workspace>,
}

impl QuickActionBar {
    pub fn new(buffer_search_bar: View<BufferSearchBar>, workspace: &Workspace) -> Self {
        Self {
            buffer_search_bar,
            active_item: None,
            _inlay_hints_enabled_subscription: None,
            workspace: workspace.weak_handle(),
        }
    }

    fn active_editor(&self) -> Option<View<Editor>> {
        self.active_item
            .as_ref()
            .and_then(|item| item.downcast::<Editor>())
    }
}

impl Render for QuickActionBar {
<<<<<<< HEAD
    type Output = Stateful<Div>;

    fn render(&mut self, cx: &mut ViewContext<Self>) -> Self::Output {
=======
    fn render(&mut self, cx: &mut ViewContext<Self>) -> impl Element {
>>>>>>> 81b03d37
        let Some(editor) = self.active_editor() else {
            return div().id("empty quick action bar");
        };

        let inlay_hints_button = Some(QuickActionBarButton::new(
            "toggle inlay hints",
            Icon::InlayHint,
            editor.read(cx).inlay_hints_enabled(),
            Box::new(editor::ToggleInlayHints),
            "Toggle Inlay Hints",
            {
                let editor = editor.clone();
                move |_, cx| {
                    editor.update(cx, |editor, cx| {
                        editor.toggle_inlay_hints(&editor::ToggleInlayHints, cx);
                    });
                }
            },
        ))
        .filter(|_| editor.read(cx).supports_inlay_hints(cx));

        let search_button = Some(QuickActionBarButton::new(
            "toggle buffer search",
            Icon::MagnifyingGlass,
            !self.buffer_search_bar.read(cx).is_dismissed(),
            Box::new(buffer_search::Deploy { focus: false }),
            "Buffer Search",
            {
                let buffer_search_bar = self.buffer_search_bar.clone();
                move |_, cx| {
                    buffer_search_bar.update(cx, |search_bar, cx| {
                        search_bar.toggle(&buffer_search::Deploy { focus: true }, cx)
                    });
                }
            },
        ))
        .filter(|_| editor.is_singleton(cx));

        let assistant_button = QuickActionBarButton::new(
            "toggle inline assistant",
            Icon::MagicWand,
            false,
            Box::new(InlineAssist),
            "Inline Assist",
            {
                let workspace = self.workspace.clone();
                move |_, cx| {
                    if let Some(workspace) = workspace.upgrade() {
                        workspace.update(cx, |workspace, cx| {
                            AssistantPanel::inline_assist(workspace, &InlineAssist, cx);
                        });
                    }
                }
            },
        );

        h_stack()
            .id("quick action bar")
            .p_1()
            .gap_2()
            .children(inlay_hints_button)
            .children(search_button)
            .child(assistant_button)
    }
}

impl EventEmitter<ToolbarItemEvent> for QuickActionBar {}

#[derive(IntoElement)]
struct QuickActionBarButton {
    id: ElementId,
    icon: Icon,
    toggled: bool,
    action: Box<dyn Action>,
    tooltip: SharedString,
    on_click: Box<dyn Fn(&ClickEvent, &mut WindowContext)>,
}

impl QuickActionBarButton {
    fn new(
        id: impl Into<ElementId>,
        icon: Icon,
        toggled: bool,
        action: Box<dyn Action>,
        tooltip: impl Into<SharedString>,
        on_click: impl Fn(&ClickEvent, &mut WindowContext) + 'static,
    ) -> Self {
        Self {
            id: id.into(),
            icon,
            toggled,
            action,
            tooltip: tooltip.into(),
            on_click: Box::new(on_click),
        }
    }
}

impl RenderOnce for QuickActionBarButton {
    type Output = IconButton;

    fn render(self, _: &mut WindowContext) -> Self::Output {
        let tooltip = self.tooltip.clone();
        let action = self.action.boxed_clone();

        IconButton::new(self.id.clone(), self.icon)
            .size(ButtonSize::Compact)
            .icon_size(IconSize::Small)
            .style(ButtonStyle::Subtle)
            .selected(self.toggled)
            .tooltip(move |cx| Tooltip::for_action(tooltip.clone(), &*action, cx))
            .on_click(move |event, cx| (self.on_click)(event, cx))
    }
}

impl ToolbarItemView for QuickActionBar {
    fn set_active_pane_item(
        &mut self,
        active_pane_item: Option<&dyn ItemHandle>,
        cx: &mut ViewContext<Self>,
    ) -> ToolbarItemLocation {
        match active_pane_item {
            Some(active_item) => {
                self.active_item = Some(active_item.boxed_clone());
                self._inlay_hints_enabled_subscription.take();

                if let Some(editor) = active_item.downcast::<Editor>() {
                    let mut inlay_hints_enabled = editor.read(cx).inlay_hints_enabled();
                    let mut supports_inlay_hints = editor.read(cx).supports_inlay_hints(cx);
                    self._inlay_hints_enabled_subscription =
                        Some(cx.observe(&editor, move |_, editor, cx| {
                            let editor = editor.read(cx);
                            let new_inlay_hints_enabled = editor.inlay_hints_enabled();
                            let new_supports_inlay_hints = editor.supports_inlay_hints(cx);
                            let should_notify = inlay_hints_enabled != new_inlay_hints_enabled
                                || supports_inlay_hints != new_supports_inlay_hints;
                            inlay_hints_enabled = new_inlay_hints_enabled;
                            supports_inlay_hints = new_supports_inlay_hints;
                            if should_notify {
                                cx.notify()
                            }
                        }));
                    ToolbarItemLocation::PrimaryRight
                } else {
                    ToolbarItemLocation::Hidden
                }
            }
            None => {
                self.active_item = None;
                ToolbarItemLocation::Hidden
            }
        }
    }
}<|MERGE_RESOLUTION|>--- conflicted
+++ resolved
@@ -36,13 +36,7 @@
 }
 
 impl Render for QuickActionBar {
-<<<<<<< HEAD
-    type Output = Stateful<Div>;
-
-    fn render(&mut self, cx: &mut ViewContext<Self>) -> Self::Output {
-=======
     fn render(&mut self, cx: &mut ViewContext<Self>) -> impl Element {
->>>>>>> 81b03d37
         let Some(editor) = self.active_editor() else {
             return div().id("empty quick action bar");
         };
